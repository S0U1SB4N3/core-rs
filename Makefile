.PHONY: all clean release build test test-panic test-st doc macros

# non-versioned include
VARS ?= vars.mk
-include $(VARS)

<<<<<<< HEAD
CARGO := $(shell which cargo)
FEATURES ?= sqlite-static file-lock
=======
CARGO ?= $(shell which cargo)
FEATURES ?= sqlite-static
>>>>>>> e4132bd0
override CARGO_BUILD_ARGS += --features "$(FEATURES)"

all: build

build: 
	$(CARGO) build $(CARGO_BUILD_ARGS)

release: override CARGO_BUILD_ARGS += --release
release: build

test:
	$(CARGO) test $(TEST) $(CARGO_BUILD_ARGS) -- --nocapture

test-panic: override FEATURES += panic-on-error
test-panic:
	RUST_BACKTRACE=1 \
		$(CARGO) test \
			$(TEST) \
			$(CARGO_BUILD_ARGS) -- \
			--nocapture

test-st:
	$(CARGO) test $(TEST) $(CARGO_BUILD_ARGS) -- --nocapture --test-threads 1

doc:
	$(CARGO) doc -p turtl_core --no-deps

macros:
	$(CARGO) rustc -- -Z unstable-options --pretty=expanded

clean:
	rm -rf target/
	cargo clean
<|MERGE_RESOLUTION|>--- conflicted
+++ resolved
@@ -4,13 +4,8 @@
 VARS ?= vars.mk
 -include $(VARS)
 
-<<<<<<< HEAD
-CARGO := $(shell which cargo)
+CARGO ?= $(shell which cargo)
 FEATURES ?= sqlite-static file-lock
-=======
-CARGO ?= $(shell which cargo)
-FEATURES ?= sqlite-static
->>>>>>> e4132bd0
 override CARGO_BUILD_ARGS += --features "$(FEATURES)"
 
 all: build
